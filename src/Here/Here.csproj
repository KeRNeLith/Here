﻿<?xml version="1.0" encoding="utf-8"?>
<Project Sdk="Microsoft.NET.Sdk">
  <PropertyGroup>
    <TargetFrameworks>net20;net30;net35;net40;net45;net452;netstandard1.1;netstandard2.0</TargetFrameworks>
	  
    <GeneratePackageOnBuild>true</GeneratePackageOnBuild>
    <TreatWarningsAsErrors>true</TreatWarningsAsErrors>
    
    <Title>Here</Title>
    <RootNamespace>Here</RootNamespace>
    <AssemblyName>Here</AssemblyName>

    <Version>1.0.0</Version>
    <AssemblyVersion>1.0.0</AssemblyVersion>
    <FileVersion>1.0.0</FileVersion>
    <GenerateDocumentationFile>true</GenerateDocumentationFile>
    <!-- Include PDB files in NuGet for Source Link because symbolsource.org does not support portable PDBs -->
    <AllowedOutputExtensionsInPackageBuildOutputFolder>$(AllowedOutputExtensionsInPackageBuildOutputFolder);.pdb</AllowedOutputExtensionsInPackageBuildOutputFolder>

    <Copyright>Copyright © 2018</Copyright>
    <Description>.NET library that provide mainly functional features for C#.

This means concept of Maybe (Monad) and Result.

Supported platforms:
- .NET Standard 1.1+
- .NET Core 1.0+
- .NET Framework 2.0+

Supports Source Link</Description>
    <Owners>Alexandre Rabérin</Owners>
    <Authors>Alexandre Rabérin</Authors>
    <Company>Alexandre Rabérin</Company>

    <IsPackable>true</IsPackable>
    <PackageId>Here</PackageId>
    <PackageReleaseNotes>➟ Release 0.7.0
- General:
    - Clean the library documentation.</PackageReleaseNotes>
    <PackageTags>Here Functional C# Maybe Monad Result</PackageTags>

    <PublishRepositoryUrl>true</PublishRepositoryUrl>
    <PackageLicenseUrl>https://opensource.org/licenses/MIT</PackageLicenseUrl>
    <PackageProjectUrl>https://github.com/KeRNeLith/Here</PackageProjectUrl>
    <RepositoryType>GitHub</RepositoryType>
    <RepositoryUrl>https://github.com/KeRNeLith/Here</RepositoryUrl>
  </PropertyGroup>

  <PropertyGroup Condition=" '$(Configuration)' == 'Debug' ">
    <DebugSymbols>true</DebugSymbols>
    <DebugType>full</DebugType>
    <Optimize>false</Optimize>
    <DefineConstants>DEBUG;TRACE</DefineConstants>
    <ErrorReport>prompt</ErrorReport>
    <WarningLevel>4</WarningLevel>
  </PropertyGroup>
  <PropertyGroup Condition=" '$(Configuration)' == 'Release' ">
    <DebugType>pdbonly</DebugType>
    <Optimize>true</Optimize>
    <DefineConstants>TRACE;JETBRAINS_ANNOTATIONS</DefineConstants>
    <ErrorReport>prompt</ErrorReport>
    <WarningLevel>4</WarningLevel>
  </PropertyGroup>
<<<<<<< HEAD

  <ItemGroup>
    <None Include="..\..\LICENSE" Pack="true" PackagePath="" />
  </ItemGroup>
  
  <ItemGroup>
    <PackageReference Include="JetBrains.Annotations" Version="2018.2.1" />
    <PackageReference Include="Microsoft.SourceLink.GitHub" Version="1.0.0-beta-63127-02" PrivateAssets="All" />
  </ItemGroup>
=======
>>>>>>> 51da5b5c
  
  <ItemGroup Condition="'$(TargetFramework)' == 'net20' Or '$(TargetFramework)' == 'net30'">
    <PackageReference Include="System.Core" Version="3.5.21022.801" />
  </ItemGroup>
</Project><|MERGE_RESOLUTION|>--- conflicted
+++ resolved
@@ -61,7 +61,6 @@
     <ErrorReport>prompt</ErrorReport>
     <WarningLevel>4</WarningLevel>
   </PropertyGroup>
-<<<<<<< HEAD
 
   <ItemGroup>
     <None Include="..\..\LICENSE" Pack="true" PackagePath="" />
@@ -71,8 +70,6 @@
     <PackageReference Include="JetBrains.Annotations" Version="2018.2.1" />
     <PackageReference Include="Microsoft.SourceLink.GitHub" Version="1.0.0-beta-63127-02" PrivateAssets="All" />
   </ItemGroup>
-=======
->>>>>>> 51da5b5c
   
   <ItemGroup Condition="'$(TargetFramework)' == 'net20' Or '$(TargetFramework)' == 'net30'">
     <PackageReference Include="System.Core" Version="3.5.21022.801" />
