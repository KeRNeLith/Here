--- conflicted
+++ resolved
@@ -22,20 +22,6 @@
 	<Company>Alexandre Rabérin</Company>
 	<IsPackable>true</IsPackable>
 	<PackageId>Here</PackageId>
-<<<<<<< HEAD
-	<PackageReleaseNotes>➟ Release 0.1.0
-- General:
-    - Add JetBrains annotations on many methods of the library to clarify them.
-
-- For Maybe:
-    - Supports bitwise and logical AND and OR operators.
-    - New IfElse extensions.
-    - New Linq extension (OfType) and simplify usage of Cast too.
-    - Try parse now are available with custom arguments like those available in .NET Framework.
-
-- For Result:
-    - First implementation of Result.</PackageReleaseNotes>
-=======
 	<PackageReleaseNotes>➟ Release 0.2.0
 - For Maybe:
     - Little optimizations
@@ -44,7 +30,6 @@
     - Conversion from numeric Maybe to Maybe&lt;bool&gt;.
     - Try Get Value for dictionaries supports null key queries.
     - Try Get Value for dictionary&lt;TKey, object&gt; supports value cast to an expected type.</PackageReleaseNotes>
->>>>>>> dc3e7ffe
 	<PackageTags>Here Functional C# Maybe Monad Result</PackageTags>
 	<PackageLicenseUrl>https://opensource.org/licenses/MIT</PackageLicenseUrl>
 	<PackageProjectUrl>https://github.com/KeRNeLith/Here</PackageProjectUrl>
