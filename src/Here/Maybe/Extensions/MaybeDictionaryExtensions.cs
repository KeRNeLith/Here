--- conflicted
+++ resolved
@@ -11,16 +11,11 @@
     {
         // Helper method to try get a value
         [Pure]
-<<<<<<< HEAD
-        private static Maybe<TValue> TryGetValue<TKey, TValue>(MaybeTryGetExtensions.TryGet<TKey, TValue> tryGetFunc, [NotNull] TKey key)
-        {
-=======
         private static Maybe<TValue> TryGetValue<TKey, TValue>(MaybeTryGetExtensions.TryGet<TKey, TValue> tryGetFunc, [CanBeNull] TKey key)
         {
             if (key == null)
                 return Maybe<TValue>.None;
 
->>>>>>> dc3e7ffe
             var getter = MaybeTryGetExtensions.CreateGet(tryGetFunc);
             return getter(key);
         }
@@ -34,11 +29,7 @@
         /// <param name="key">Searched key.</param>
         /// <returns><see cref="Maybe{TValue}"/> that wrap the result of the get.</returns>
         [PublicAPI, Pure]
-<<<<<<< HEAD
-        public static Maybe<TValue> TryGetValue<TKey, TValue>([NotNull] this IDictionary<TKey, TValue> dictionary, [NotNull] TKey key)
-=======
         public static Maybe<TValue> TryGetValue<TKey, TValue>([NotNull] this IDictionary<TKey, TValue> dictionary, [CanBeNull] TKey key)
->>>>>>> dc3e7ffe
         {
             return TryGetValue<TKey, TValue>(dictionary.TryGetValue, key);
         }
@@ -69,12 +60,6 @@
         /// <param name="key">Searched key.</param>
         /// <returns><see cref="Maybe{TValue}"/> that wrap the result of the get.</returns>
         [PublicAPI, Pure]
-<<<<<<< HEAD
-        public static Maybe<TValue> TryGetReadonlyValue<TKey, TValue>([NotNull] this IReadOnlyDictionary<TKey, TValue> dictionary, [NotNull] TKey key)
-        {
-            return TryGetValue<TKey, TValue>(dictionary.TryGetValue, key);
-        }
-=======
         public static Maybe<TValue> TryGetReadonlyValue<TKey, TValue>([NotNull] this IReadOnlyDictionary<TKey, TValue> dictionary, [CanBeNull] TKey key)
         {
             return TryGetValue<TKey, TValue>(dictionary.TryGetValue, key);
@@ -96,6 +81,5 @@
                 return Maybe<TValue>.Some(expectedValue);
             return Maybe<TValue>.None;
         }
->>>>>>> dc3e7ffe
     }
 }