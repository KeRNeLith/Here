--- conflicted
+++ resolved
@@ -11,21 +11,13 @@
         #region IResult<T>
 
         /// <summary>
-<<<<<<< HEAD
-        /// Unwrap this <see cref="IResult{T}"/> value if it <see cref="IResult.IsSuccess"/>, 
-=======
         /// Unwraps this <see cref="IResult{T}"/> value if it is a success, 
->>>>>>> 8dd50f24
         /// otherwise returns the <paramref name="defaultValue"/>.
         /// </summary>
         /// <typeparam name="T">Type of the value embedded in this <see cref="IResult{T}"/>.</typeparam>
         /// <param name="result"><see cref="IResult{T}"/> to unwrap value.</param>
         /// <param name="defaultValue">Default value to use.</param>
-<<<<<<< HEAD
-        /// <returns>The unwrapped value from this <see cref="IResult{T}"/> if it has value, otherwise the default value.</returns>
-=======
         /// <returns>The unwrapped value from this <see cref="IResult{T}"/> if it has a value, otherwise the default value.</returns>
->>>>>>> 8dd50f24
         [PublicAPI, Pure, CanBeNull]
         public static T Unwrap<T>(this IResult<T> result, [CanBeNull] T defaultValue = default(T))
         {
@@ -35,21 +27,13 @@
         }
 
         /// <summary>
-<<<<<<< HEAD
-        /// Unwrap this <see cref="IResult{T}"/> value if it <see cref="IResult.IsSuccess"/>, 
-=======
         /// Unwraps this <see cref="IResult{T}"/> value if it is a success, 
->>>>>>> 8dd50f24
         /// otherwise returns the result from <paramref name="orFunc"/>.
         /// </summary>
         /// <typeparam name="T">Type of the value embedded in this <see cref="IResult{T}"/>.</typeparam>
         /// <param name="result"><see cref="IResult{T}"/> to unwrap value.</param>
         /// <param name="orFunc">Default value factory method.</param>
-<<<<<<< HEAD
-        /// <returns>The unwrapped value from this <see cref="IResult{T}"/> if it has value, otherwise the default value.</returns>
-=======
         /// <returns>The unwrapped value from this <see cref="IResult{T}"/> if it has a value, otherwise the default value.</returns>
->>>>>>> 8dd50f24
         [PublicAPI, Pure, CanBeNull]
         public static T Unwrap<T>(this IResult<T> result, [NotNull, InstantHandle] Func<T> orFunc)
         {
@@ -59,13 +43,8 @@
         }
 
         /// <summary>
-<<<<<<< HEAD
-        /// Unwrap this <see cref="IResult{T}"/> value if it <see cref="IResult.IsSuccess"/>, 
-        /// use the <paramref name="converter"/> to convert the value, 
-=======
         /// Unwraps this <see cref="IResult{T}"/> value if it is a success, 
         /// uses the <paramref name="converter"/> to convert the value, 
->>>>>>> 8dd50f24
         /// otherwise returns the <paramref name="defaultValue"/>.
         /// </summary>
         /// <typeparam name="T">Type of the value embedded in this <see cref="IResult{T}"/>.</typeparam>
@@ -73,11 +52,7 @@
         /// <param name="result"><see cref="IResult{T}"/> to unwrap value.</param>
         /// <param name="converter">Function called to convert this <see cref="IResult{T}"/> value.</param>
         /// <param name="defaultValue">Default value to use.</param>
-<<<<<<< HEAD
-        /// <returns>The unwrapped value from this <see cref="IResult{T}"/> if it has value, otherwise the default value.</returns>
-=======
         /// <returns>The unwrapped value from this <see cref="IResult{T}"/> if it has a value, otherwise the default value.</returns>
->>>>>>> 8dd50f24
         [PublicAPI, Pure, CanBeNull]
         public static TOut Unwrap<T, TOut>(this IResult<T> result,
             [NotNull, InstantHandle] Func<T, TOut> converter,
@@ -89,13 +64,8 @@
         }
 
         /// <summary>
-<<<<<<< HEAD
-        /// Unwrap this <see cref="IResult{T}"/> value if it <see cref="IResult.IsSuccess"/>, 
-        /// use the <paramref name="converter"/> to convert the value, 
-=======
         /// Unwraps this <see cref="IResult{T}"/> value if it is a success, 
         /// uses the <paramref name="converter"/> to convert the value, 
->>>>>>> 8dd50f24
         /// otherwise returns the result from <paramref name="orFunc"/>.
         /// </summary>
         /// <typeparam name="T">Type of the value embedded in this <see cref="IResult{T}"/>.</typeparam>
@@ -103,11 +73,7 @@
         /// <param name="result"><see cref="IResult{T}"/> to unwrap value.</param>
         /// <param name="converter">Function called to convert this <see cref="IResult{T}"/> value.</param>
         /// <param name="orFunc">Default value factory method.</param>
-<<<<<<< HEAD
-        /// <returns>The unwrapped value from this <see cref="IResult{T}"/> if it has value, otherwise the default value.</returns>
-=======
         /// <returns>The unwrapped value from this <see cref="IResult{T}"/> if it has a value, otherwise the default value.</returns>
->>>>>>> 8dd50f24
         [PublicAPI, Pure, CanBeNull]
         public static TOut Unwrap<T, TOut>(this IResult<T> result,
             [NotNull, InstantHandle] Func<T, TOut> converter,
