﻿using System;
using System.Collections.Generic;
using System.Diagnostics;
using JetBrains.Annotations;

namespace Here.Results
{
    /// <summary>
    /// <see cref="CustomResult{TError}"/> is an object that represents the result/state of a treatment with a custom error object.
    /// </summary>
    [PublicAPI]
<<<<<<< HEAD
    [DebuggerDisplay("{" + nameof(IsSuccess) + " ? \"IsSuccess\" + (" + nameof(IsWarning) + " ? \" with warning\" : System.String.Empty) : \"IsFailure\"}")]
    public partial struct CustomResult<TError> : IResultError<TError>, IEquatable<CustomResult<TError>>
=======
    public partial struct CustomResult<TError> : IResultError<TError>, IEquatable<CustomResult<TError>>, IComparable, IComparable<CustomResult<TError>>
>>>>>>> 176b59bf
    {
        /// <summary>
        /// A success <see cref="CustomResult{TError}"/>.
        /// </summary>
        [DebuggerBrowsable(DebuggerBrowsableState.Never)]
        internal static readonly CustomResult<TError> ResultOk = new CustomResult<TError>(new ResultLogic<TError>());

        /// <inheritdoc />
        [PublicAPI]
        public bool IsSuccess => Logic.IsSuccess;

        /// <inheritdoc />
        [PublicAPI]
        public bool IsWarning => Logic.IsWarning;

        /// <inheritdoc />
        [PublicAPI]
        public bool IsFailure => Logic.IsFailure;

        /// <inheritdoc />
        [PublicAPI]
        public string Message => Logic.Message;

        /// <inheritdoc />
        [PublicAPI]
        public Exception Exception => Logic.Exception;

        /// <inheritdoc />
        [PublicAPI]
        public TError Error => Logic.Error;

        [NotNull]
        [DebuggerBrowsable(DebuggerBrowsableState.Never)]
        internal readonly ResultLogic<TError> Logic;

        /// <summary>
        /// <see cref="CustomResult{TError}"/> constructor.
        /// </summary>
        /// <param name="logic">Result logic.</param>
        internal CustomResult([NotNull] ResultLogic<TError> logic)
        {
            Logic = logic;
        }

        /// <summary>
        /// <see cref="Result"/> "warning"/"failure" constructor.
        /// </summary>
        /// <param name="isWarning">Result warning flag.</param>
        /// <param name="message">Result message.</param>
        /// <param name="error">Result error.</param>
        /// <param name="exception">Result embeded exception.</param>
        internal CustomResult(bool isWarning, [NotNull] string message, [CanBeNull] TError error, [CanBeNull] Exception exception)
        {
            Logic = new ResultLogic<TError>(isWarning, message, error, exception);
        }

        #region Cast

        /// <summary>
        /// Convert this <see cref="CustomResult{TError}"/> to a <see cref="Result{T}"/>
        /// </summary>
        /// <typeparam name="T">Type of the output result value.</typeparam>
        /// <param name="value">Value.</param>
        /// <returns>A corresponding <see cref="CustomResult{TError}"/>.</returns>
        [PublicAPI, Pure]
        public Result<T> Cast<T>([CanBeNull] T value)
        {
            if (IsFailure)
                return ToFailValueResult<T>();
            return new Result<T>(value, ResultLogic.ToResultLogic(Logic));
        }

        /// <summary>
        /// Convert this <see cref="CustomResult{TError}"/> to a <see cref="Result{T}"/>
        /// </summary>
        /// <typeparam name="T">Type of the output result value.</typeparam>
        /// <param name="valueFactory">Factory method that create a value.</param>
        /// <returns>A corresponding <see cref="CustomResult{TError}"/>.</returns>
        [PublicAPI, Pure]
        public Result<T> Cast<T>([NotNull, InstantHandle] Func<T> valueFactory)
        {
            if (IsFailure)
                return ToFailValueResult<T>();
            return new Result<T>(valueFactory(), ResultLogic.ToResultLogic(Logic));
        }

        /// <summary>
        /// Convert this <see cref="CustomResult{TError}"/> to a <see cref="Result{T, TError}"/>
        /// </summary>
        /// <typeparam name="T">Type of the output result value.</typeparam>
        /// <param name="value">Value.</param>
        /// <returns>A corresponding <see cref="Result{T, TError}"/>.</returns>
        [PublicAPI, Pure]
        public Result<T, TError> CustomCast<T>([CanBeNull] T value)
        {
            if (IsFailure)
                return ToFailCustomValueResult<T>();
            if (IsWarning)
                // ReSharper disable once AssignNullToNotNullAttribute, Justification The message is always not null or empty when here.
                return Result.Warn<T, TError>(value, Logic.Message, Logic.Exception);
            return Result.Ok<T, TError>(value);
        }

        /// <summary>
        /// Convert this <see cref="CustomResult{TError}"/> to a <see cref="Result{T, TError}"/>
        /// </summary>
        /// <typeparam name="T">Type of the output result value.</typeparam>
        /// <param name="valueFactory">Factory method that create a value.</param>
        /// <returns>A corresponding <see cref="Result{T, TError}"/>.</returns>
        [PublicAPI, Pure]
        public Result<T, TError> CustomCast<T>([NotNull, InstantHandle] Func<T> valueFactory)
        {
            if (IsFailure)
                return ToFailCustomValueResult<T>();
            if (IsWarning)
                // ReSharper disable once AssignNullToNotNullAttribute, Justification The message is always not null or empty when here.
                return Result.Warn<T, TError>(valueFactory(), Logic.Message, Logic.Exception);
            return Result.Ok<T, TError>(valueFactory());
        }

        #endregion

        #region Internal helpers

        /// <summary>
        /// Convert this <see cref="CustomResult{TError}"/> to a failure <see cref="Result"/>.
        /// This <see cref="CustomResult{TError}"/> should be a warning or a failure.
        /// </summary>
        /// <returns>A failed <see cref="Result"/>.</returns>
        [Pure]
        internal Result ToFailResult()
        {
            Debug.Assert(ResultLogic.IsConvertableToFailure(Logic), "Cannot convert a success CustomResult<TError> to a Result failure.");
            // ReSharper disable once AssignNullToNotNullAttribute, Justification The message is always not null or empty when here.
            return Result.Fail(Logic.Message, Logic.Exception);
        }

        /// <summary>
        /// Convert this <see cref="CustomResult{TError}"/> to a failure <see cref="Result{T}"/>.
        /// This <see cref="CustomResult{TError}"/> should be a warning or a failure.
        /// </summary>
        /// <returns>A failed <see cref="Result{T}"/>.</returns>
        [Pure]
        internal Result<T> ToFailValueResult<T>()
        {
            Debug.Assert(ResultLogic.IsConvertableToFailure(Logic), "Cannot convert a success CustomResult<TError> to a Result<T> failure.");
            // ReSharper disable once AssignNullToNotNullAttribute, Justification The message is always not null or empty when here.
            return Result.Fail<T>(Logic.Message, Logic.Exception);
        }

        /// <summary>
        /// Convert this <see cref="CustomResult{TError}"/> to a failure <see cref="CustomResult{TError}"/>.
        /// This <see cref="CustomResult{TError}"/> should be a warning or a failure.
        /// </summary>
        /// <param name="errorObject">Custom error object to use.</param>
        /// <returns>A failed <see cref="CustomResult{TError}"/>.</returns>
        [Pure]
        internal CustomResult<TError> ToFailCustomResult([NotNull] TError errorObject)
        {
            Debug.Assert(ResultLogic.IsConvertableToFailure(Logic), "Cannot convert a success CustomResult<TError> to a CustomResult<TError> failure.");
            // ReSharper disable once AssignNullToNotNullAttribute, Justification The message is always not null or empty when here.
            return Result.CustomFail(Logic.Message, errorObject, Logic.Exception);
        }

        /// <summary>
        /// Convert this <see cref="CustomResult{TError}"/> to a failure <see cref="Result{T, TError}"/>.
        /// This <see cref="CustomResult{TError}"/> should be a warning or a failure.
        /// </summary>
        /// <returns>A failed <see cref="Result{T, TError}"/>.</returns>
        [Pure]
        internal Result<T, TError> ToFailCustomValueResult<T>()
        {
            Debug.Assert(Logic.IsFailure, "Cannot convert a success CustomResult<TError> to a Result<T, TError> failure.");
            // ReSharper disable AssignNullToNotNullAttribute, Justification The message and error is always not null or empty when here.
            return Result.Fail<T, TError>(Logic.Message, Logic.Error, Logic.Exception);
            // ReSharper restore AssignNullToNotNullAttribute
        }

        /// <summary>
        /// Convert this <see cref="CustomResult{TError}"/> to a failure <see cref="Result{T, TError}"/>.
        /// This <see cref="CustomResult{TError}"/> should be a warning or a failure.
        /// </summary>
        /// <param name="errorObject">Custom error object to use.</param>
        /// <returns>A failed <see cref="Result{T, TError}"/>.</returns>
        [Pure]
        internal Result<T, TError> ToFailCustomValueResult<T>([NotNull] TError errorObject)
        {
            Debug.Assert(ResultLogic.IsConvertableToFailure(Logic), "Cannot convert a success CustomResult<TError> to a Result<T, TError> failure.");
            // ReSharper disable once AssignNullToNotNullAttribute, Justification The message is always not null or empty when here.
            return Result.Fail<T, TError>(Logic.Message, errorObject, Logic.Exception);
        }

        #endregion

        #region Equality

        /// <summary>
        /// Checks that this <see cref="CustomResult{TError}"/> is equals tp the given one and that they are successful.
        /// </summary>
        /// <param name="other"><see cref="CustomResult{TError}"/> to compare.</param>
        /// <returns>True if both <see cref="CustomResult{TError}"/> are equals and successful.</returns>
        [PublicAPI, Pure]
        public bool SuccessEquals(CustomResult<TError> other)
        {
            if (IsSuccess && other.IsSuccess)
                return Equals(other);
            return false;
        }

        public bool Equals(CustomResult<TError> other)
        {
            return Logic.Equals(other.Logic);
        }

        public override bool Equals(object obj)
        {
            if (obj is null)
                return false;
            return obj is CustomResult<TError> result && Equals(result);
        }

        public static bool operator ==(CustomResult<TError> result1, CustomResult<TError> result2)
        {
            return result1.Equals(result2);
        }

        public static bool operator !=(CustomResult<TError> result1, CustomResult<TError> result2)
        {
            return !(result1 == result2);
        }

        public override int GetHashCode()
        {
            return Logic.GetHashCode();
        }

        #endregion

        #region IComparable / IComparable<T>

        /// <summary>
        /// Compare this <see cref="CustomResult{TError}"/> with the given object.
        /// </summary>
        /// <param name="obj">Object to compare.</param>
        /// <returns>The comparison result.</returns>
        public int CompareTo(object obj)
        {
            if (obj is null)
                return 1;
            if (obj is CustomResult<TError> other)
                return CompareTo(other);

            throw new ArgumentException($"Cannot compare an object of type {obj.GetType()} with a {typeof(CustomResult<TError>)}");
        }

        /// <summary>
        /// Compare this <see cref="CustomResult{TError}"/> with the given one.
        /// Order keeps <see cref="IsFailure"/> first, then <see cref="IsWarning"/> and finally <see cref="IsSuccess"/>.
        /// </summary>
        /// <param name="other"><see cref="CustomResult{TError}"/> to compare.</param>
        /// <returns>The comparison result.</returns>
        public int CompareTo(CustomResult<TError> other)
        {
            return Logic.CompareTo(other.Logic);
        }

        #endregion

        /// <inheritdoc />
        public override string ToString()
        {
            return Logic.ToString();
        }
    }

    /// <summary>
    /// <see cref="Result{T, TError}"/> is an object that represents the result/state of a treatment.
    /// This <see cref="Result{T, TError}"/> embed a <see cref="Value"/> resulting of the treatment
    /// or a custom error if failed.
    /// </summary>
    [PublicAPI]
<<<<<<< HEAD
    [DebuggerDisplay("{" + nameof(IsSuccess) + " ? \"IsSuccess\" + (" + nameof(IsWarning) + " ? \" with warning\" : System.String.Empty) + \", Value = \" + " + nameof(Value) + " : \"IsFailure\"}")]
    public partial struct Result<T, TError> : IResult<T>, IResultError<TError>, IEquatable<Result<T, TError>>
=======
    public partial struct Result<T, TError> : IResult<T>, IResultError<TError>, IEquatable<Result<T, TError>>//, IComparable, IComparable<Result<T, TError>>
>>>>>>> 176b59bf
    {
        /// <inheritdoc />
        [PublicAPI]
        public bool IsSuccess => Logic.IsSuccess;

        /// <inheritdoc />
        [PublicAPI]
        public bool IsWarning => Logic.IsWarning;

        /// <inheritdoc />
        [PublicAPI]
        public bool IsFailure => Logic.IsFailure;

        /// <inheritdoc />
        [PublicAPI]
        public string Message => Logic.Message;

        /// <inheritdoc />
        [PublicAPI]
        public Exception Exception => Logic.Exception;

        /// <inheritdoc />
        [PublicAPI]
        public TError Error => Logic.Error;

        private readonly T _value;

        /// <inheritdoc />
        [PublicAPI]
        public T Value
        {
            get
            {
                if (!IsSuccess)
                    throw new InvalidOperationException("Cannot get the value of a failed Result.");

                return _value;
            }
        }

        [NotNull]
        [DebuggerBrowsable(DebuggerBrowsableState.Never)]
        internal readonly ResultLogic<TError> Logic;

        /// <summary>
        /// <see cref="Result{T, TError}"/> "ok" constructor.
        /// </summary>
        /// <param name="value">Result value.</param>
        internal Result([CanBeNull] T value)
        {
            Logic = new ResultLogic<TError>();
            _value = value;
        }

        /// <summary>
        /// <see cref="Result{T, TError}"/> "warning" constructor.
        /// </summary>
        /// <param name="value">Embedded value.</param>
        /// <param name="message">Result message.</param>
        /// <param name="exception">Result embeded exception.</param>
        internal Result([CanBeNull] T value, [NotNull] string message, [CanBeNull] Exception exception)
        {
            Logic = new ResultLogic<TError>(true, message, default(TError), exception);
            _value = value;
        }

        /// <summary>
        /// <see cref="Result{T, TError}"/> "failure" constructor.
        /// </summary>
        /// <param name="message">Result message.</param>
        /// <param name="error">Result error object.</param>
        /// <param name="exception">Result embeded exception.</param>
        internal Result([NotNull] string message, [NotNull] TError error, [CanBeNull] Exception exception)
        {
            Logic = new ResultLogic<TError>(false, message, error, exception);
            _value = default(T);
        }

        /// <summary>
        /// <see cref="Result{T, TError}"/> constructor.
        /// </summary>
        /// <param name="value">Result value.</param>
        /// <param name="logic">Result logic.</param>
        internal Result([CanBeNull] T value, [NotNull] ResultLogic<TError> logic)
        {
            Logic = logic;
            _value = value;
        }

        #region Cast

        /// <summary>
        /// Convert this <see cref="Result{T, TError}"/> to a <see cref="Result{TOut, TError}"/>
        /// </summary>
        /// <typeparam name="TOut">Type of the output result value.</typeparam>
        /// <typeparam name="TError">Type of the output result error type.</typeparam>
        /// <param name="converter">Function that convert this result value from input type to output type.</param>
        /// <returns>A corresponding <see cref="Result{TOut, TError}"/>.</returns>
        [PublicAPI, Pure]
        public Result<TOut, TError> Cast<TOut>([NotNull, InstantHandle] Func<T, TOut> converter)
        {
            if (IsFailure)
                return ToFailCustomValueResult<TOut>();
            if (IsWarning)
                // ReSharper disable once AssignNullToNotNullAttribute, Justification The message is always not null or empty when here.
                return Result.Warn<TOut, TError>(converter(Value), Logic.Message, Logic.Exception);
            return Result.Ok<TOut, TError>(converter(Value));
        }

        #endregion

        #region Internal helpers

        /// <summary>
        /// Convert this <see cref="Result{T, TError}"/> to a failure <see cref="Result"/>.
        /// This <see cref="Result{T, TError}"/> should be a warning or a failure.
        /// </summary>
        /// <returns>A failed <see cref="Result"/>.</returns>
        [Pure]
        internal Result ToFailResult()
        {
            Debug.Assert(ResultLogic.IsConvertableToFailure(Logic), "Cannot convert a success Result<T, TError> to a Result failure.");
            // ReSharper disable once AssignNullToNotNullAttribute, Justification The message is always not null or empty when here.
            return Result.Fail(Logic.Message, Logic.Exception);
        }

        /// <summary>
        /// Convert this <see cref="Result{T, TError}"/> to a failure <see cref="Result{TOut}"/>.
        /// This <see cref="Result{T, TError}"/> should be a warning or a failure.
        /// </summary>
        /// <returns>A failed <see cref="Result{TOut}"/>.</returns>
        [Pure]
        internal Result<TOut> ToFailValueResult<TOut>()
        {
            Debug.Assert(ResultLogic.IsConvertableToFailure(Logic), "Cannot convert a success Result<TIn, TError> to a Result<TOut> failure.");
            // ReSharper disable once AssignNullToNotNullAttribute, Justification The message is always not null or empty when here.
            return Result.Fail<TOut>(Logic.Message, Logic.Exception);
        }


        /// <summary>
        /// Convert this <see cref="Result{T, TError}"/> to a failure <see cref="CustomResult{TError}"/>.
        /// This <see cref="Result{T, TError}"/> should be a warning or a failure.
        /// </summary>
        /// <param name="errorObject">Custom error object to use.</param>
        /// <returns>A failed <see cref="CustomResult{TError}"/>.</returns>
        [Pure]
        internal CustomResult<TError> ToFailCustomResult([NotNull] TError errorObject)
        {
            Debug.Assert(ResultLogic.IsConvertableToFailure(Logic), "Cannot convert a success Result<T, TError> to a CustomResult<TError> failure.");
            // ReSharper disable once AssignNullToNotNullAttribute, Justification The message is always not null or empty when here.
            return Result.CustomFail(Logic.Message, errorObject, Logic.Exception);
        }

        /// <summary>
        /// Convert this <see cref="Result{T, TError}"/> to a failure <see cref="Result{TOut, TError}"/>.
        /// This <see cref="Result{T, TError}"/> should be a failure.
        /// </summary>
        /// <returns>A failed <see cref="Result{TOut, TError}"/>.</returns>
        [Pure]
        internal Result<TOut, TError> ToFailCustomValueResult<TOut>()
        {
            Debug.Assert(Logic.IsFailure, "Cannot convert a success Result<TIn, TError> to a Result<TOut, TError> failure.");
            // ReSharper disable AssignNullToNotNullAttribute, Justification The message and error is always not null or empty when here.
            return Result.Fail<TOut, TError>(Logic.Message, Logic.Error, Logic.Exception);
            // ReSharper restore AssignNullToNotNullAttribute
        }

        /// <summary>
        /// Convert this <see cref="Result{T, TError}"/> to a failure <see cref="Result{TOut, TError}"/>.
        /// This <see cref="Result{T, TError}"/> should be a warning or a failure.
        /// </summary>
        /// <param name="errorObject">Custom error object to use.</param>
        /// <returns>A failed <see cref="Result{TOut, TError}"/>.</returns>
        [Pure]
        internal Result<TOut, TError> ToFailCustomValueResult<TOut>([NotNull] TError errorObject)
        {
            Debug.Assert(ResultLogic.IsConvertableToFailure(Logic), "Cannot convert a success Result<TIn, TError> to a Result<TOut, TError> failure.");
            // ReSharper disable once AssignNullToNotNullAttribute, Justification The message is always not null or empty when here.
            return Result.Fail<TOut, TError>(Logic.Message, errorObject, Logic.Exception);
        }

        #endregion

        #region Equality

        /// <summary>
        /// Checks that this <see cref="Result{T, TError}"/> is equals tp the given one and that they are successful.
        /// </summary>
        /// <param name="other"><see cref="Result{T, TError}"/> to compare.</param>
        /// <returns>True if both <see cref="Result{T, TError}"/> are equals and successful.</returns>
        [PublicAPI, Pure]
        public bool SuccessEquals(Result<T, TError> other)
        {
            if (IsSuccess && other.IsSuccess)
                return Equals(other);
            return false;
        }

        public bool Equals(Result<T, TError> other)
        {
            return Logic.Equals(other.Logic)
                && EqualityComparer<T>.Default.Equals(_value, other._value);
        }

        public override bool Equals(object obj)
        {
            if (obj is null)
                return false;
            return obj is Result<T, TError> result && Equals(result);
        }

        public static bool operator ==(Result<T, TError> result1, Result<T, TError> result2)
        {
            return result1.Equals(result2);
        }

        public static bool operator !=(Result<T, TError> result1, Result<T, TError> result2)
        {
            return !(result1 == result2);
        }

        public override int GetHashCode()
        {
            return (EqualityComparer<T>.Default.GetHashCode(_value) * 397) ^ Logic.GetHashCode();
        }

        public static bool operator ==(Result<T, TError> result, T value)
        {
            if (result.IsSuccess)
                return EqualityComparer<T>.Default.Equals(result.Value, value);
            return false;
        }

        public static bool operator !=(Result<T, TError> result, T value)
        {
            return !(result == value);
        }

        public static bool operator ==(T value, Result<T, TError> result)
        {
            return result == value;
        }

        public static bool operator !=(T value, Result<T, TError> result)
        {
            return !(result == value);
        }

        #endregion

        #region IComparable / IComparable<T>

        /// <summary>
        /// Compare this <see cref="Result{T, TError}"/> with the given object.
        /// </summary>
        /// <param name="obj">Object to compare.</param>
        /// <returns>The comparison result.</returns>
        public int CompareTo(object obj)
        {
            if (obj is null)
                return 1;
            if (obj is Result<T, TError> other)
                return CompareTo(other);

            throw new ArgumentException($"Cannot compare an object of type {obj.GetType()} with a {typeof(Result<T, TError>)}");
        }

        /// <summary>
        /// Compare this <see cref="Result{T, TError}"/> with the given one.
        /// Order keeps <see cref="IsFailure"/> first, then <see cref="IsWarning"/> and finally <see cref="IsSuccess"/>.
        /// </summary>
        /// <param name="other"><see cref="Result{T, TError}"/> to compare.</param>
        /// <returns>The comparison result.</returns>
        public int CompareTo(Result<T, TError> other)
        {
            int logicCompare = Logic.CompareTo(other.Logic);
            if (logicCompare == 0)
            {
                if (_value is IComparable comparable)
                    return comparable.CompareTo(other._value);
                else if (_value is IComparable<T> comparableT)
                    return comparableT.CompareTo(other._value);
            }

            return logicCompare;
        }

        #endregion

        /// <inheritdoc />
        public override string ToString()
        {
            return Logic.ToString();
        }
    }
}<|MERGE_RESOLUTION|>--- conflicted
+++ resolved
@@ -9,12 +9,8 @@
     /// <see cref="CustomResult{TError}"/> is an object that represents the result/state of a treatment with a custom error object.
     /// </summary>
     [PublicAPI]
-<<<<<<< HEAD
     [DebuggerDisplay("{" + nameof(IsSuccess) + " ? \"IsSuccess\" + (" + nameof(IsWarning) + " ? \" with warning\" : System.String.Empty) : \"IsFailure\"}")]
-    public partial struct CustomResult<TError> : IResultError<TError>, IEquatable<CustomResult<TError>>
-=======
     public partial struct CustomResult<TError> : IResultError<TError>, IEquatable<CustomResult<TError>>, IComparable, IComparable<CustomResult<TError>>
->>>>>>> 176b59bf
     {
         /// <summary>
         /// A success <see cref="CustomResult{TError}"/>.
@@ -296,12 +292,8 @@
     /// or a custom error if failed.
     /// </summary>
     [PublicAPI]
-<<<<<<< HEAD
     [DebuggerDisplay("{" + nameof(IsSuccess) + " ? \"IsSuccess\" + (" + nameof(IsWarning) + " ? \" with warning\" : System.String.Empty) + \", Value = \" + " + nameof(Value) + " : \"IsFailure\"}")]
-    public partial struct Result<T, TError> : IResult<T>, IResultError<TError>, IEquatable<Result<T, TError>>
-=======
-    public partial struct Result<T, TError> : IResult<T>, IResultError<TError>, IEquatable<Result<T, TError>>//, IComparable, IComparable<Result<T, TError>>
->>>>>>> 176b59bf
+    public partial struct Result<T, TError> : IResult<T>, IResultError<TError>, IEquatable<Result<T, TError>>, IComparable, IComparable<Result<T, TError>>
     {
         /// <inheritdoc />
         [PublicAPI]
